# Copyright 2019-2020 Lawrence Livermore National Security, LLC and other
# Archspec Project Developers. See the top-level COPYRIGHT file for details.
#
# SPDX-License-Identifier: (Apache-2.0 OR MIT)
"""Detection of CPU microarchitectures"""
import collections
import os
import platform
import re
import struct
import subprocess
import warnings
from typing import Dict, List, Optional, Set, Tuple, Union

from ..vendor.cpuid.cpuid import CPUID
from .microarchitecture import TARGETS, Microarchitecture, generic_microarchitecture
from .schema import CPUID_JSON, TARGETS_JSON

#: Mapping from operating systems to chain of commands
#: to obtain a dictionary of raw info on the current cpu
INFO_FACTORY = collections.defaultdict(list)

#: Mapping from micro-architecture families (x86_64, ppc64le, etc.) to
#: functions checking the compatibility of the host with a given target
COMPATIBILITY_CHECKS = {}

<<<<<<< HEAD
# Whether to use the architecture that the python process runs on
# (possibly emulated) or the native CPU architecture.
# Note that on Linux, the native CPU architecture
# is not detected and returns the emulated architecture.
USE_PYTHON_ARCH: bool = (
    os.environ.get("ARCHSPEC_USE_PYTHON_ARCH", "false").lower() != "false"
)

=======
# Constants for commonly used architectures
X86_64 = "x86_64"
AARCH64 = "aarch64"
PPC64LE = "ppc64le"
PPC64 = "ppc64"
RISCV64 = "riscv64"
>>>>>>> a61f0661


def detection(operating_system: str):
    """Decorator to mark functions that are meant to return partial information on the current cpu.

    Args:
        operating_system: operating system where this function can be used.
    """

    def decorator(factory):
        INFO_FACTORY[operating_system].append(factory)
        return factory

    return decorator


def partial_uarch(
    name: str = "", vendor: str = "", features: Optional[Set[str]] = None, generation: int = 0
) -> Microarchitecture:
    """Construct a partial microarchitecture, from information gathered during system scan."""
    return Microarchitecture(
        name=name,
        parents=[],
        vendor=vendor,
        features=features or set(),
        compilers={},
        generation=generation,
    )


@detection(operating_system="Linux")
def proc_cpuinfo() -> Microarchitecture:
    """Returns a partial Microarchitecture, obtained from scanning ``/proc/cpuinfo``"""
    data = {}
    with open("/proc/cpuinfo") as file:  # pylint: disable=unspecified-encoding
        for line in file:
            key, separator, value = line.partition(":")

            # If there's no separator and info was already populated
            # according to what's written here:
            #
            # http://www.linfo.org/proc_cpuinfo.html
            #
            # we are on a blank line separating two cpus. Exit early as
            # we want to read just the first entry in /proc/cpuinfo
            if separator != ":" and data:
                break

            data[key.strip()] = value.strip()

    architecture = _machine()
    if architecture == X86_64:
        return partial_uarch(
            vendor=data.get("vendor_id", "generic"), features=_feature_set(data, key="flags")
        )

    if architecture == AARCH64:
        return partial_uarch(
            vendor=_canonicalize_aarch64_vendor(data),
            features=_feature_set(data, key="Features"),
        )

    if architecture in (PPC64LE, PPC64):
        generation_match = re.search(r"POWER(\d+)", data.get("cpu", ""))
        try:
            generation = int(generation_match.group(1))
        except AttributeError:
            # There might be no match under emulated environments. For instance
            # emulating a ppc64le with QEMU and Docker still reports the host
            # /proc/cpuinfo and not a Power
            generation = 0
        return partial_uarch(generation=generation)

    if architecture == RISCV64:
        if data.get("uarch") == "sifive,u74-mc":
            data["uarch"] = "u74mc"
        return partial_uarch(name=data.get("uarch", RISCV64))

    return generic_microarchitecture(architecture)


class CpuidInfoCollector:
    """Collects the information we need on the host CPU from cpuid"""

    # pylint: disable=too-few-public-methods
    def __init__(self):
        self.cpuid = CPUID()

        registers = self.cpuid.registers_for(**CPUID_JSON["vendor"]["input"])
        self.highest_basic_support = registers.eax
        self.vendor = struct.pack("III", registers.ebx, registers.edx, registers.ecx).decode(
            "utf-8"
        )

        registers = self.cpuid.registers_for(**CPUID_JSON["highest_extension_support"]["input"])
        self.highest_extension_support = registers.eax

        self.features = self._features()

    def _features(self):
        result = set()

        def check_features(data):
            registers = self.cpuid.registers_for(**data["input"])
            for feature_check in data["bits"]:
                current = getattr(registers, feature_check["register"])
                if self._is_bit_set(current, feature_check["bit"]):
                    result.add(feature_check["name"])

        for call_data in CPUID_JSON["flags"]:
            if call_data["input"]["eax"] > self.highest_basic_support:
                continue
            check_features(call_data)

        for call_data in CPUID_JSON["extension-flags"]:
            if call_data["input"]["eax"] > self.highest_extension_support:
                continue
            check_features(call_data)

        return result

    def _is_bit_set(self, register: int, bit: int) -> bool:
        mask = 1 << bit
        return register & mask > 0

    def brand_string(self) -> Optional[str]:
        """Returns the brand string, if available."""
        if self.highest_extension_support < 0x80000004:
            return None

        r1 = self.cpuid.registers_for(eax=0x80000002, ecx=0)
        r2 = self.cpuid.registers_for(eax=0x80000003, ecx=0)
        r3 = self.cpuid.registers_for(eax=0x80000004, ecx=0)
        result = struct.pack(
            "IIIIIIIIIIII",
            r1.eax,
            r1.ebx,
            r1.ecx,
            r1.edx,
            r2.eax,
            r2.ebx,
            r2.ecx,
            r2.edx,
            r3.eax,
            r3.ebx,
            r3.ecx,
            r3.edx,
        ).decode("utf-8")
        return result.strip("\x00")


@detection(operating_system="Windows")
def cpuid_info():
    """Returns a partial Microarchitecture, obtained from running the cpuid instruction"""
    architecture = _machine()
    if architecture == X86_64:
        data = CpuidInfoCollector()
        return partial_uarch(vendor=data.vendor, features=data.features)

    return generic_microarchitecture(architecture)


def _check_output(args, env):
    with subprocess.Popen(args, stdout=subprocess.PIPE, env=env) as proc:
        output = proc.communicate()[0]
    return str(output.decode("utf-8"))


WINDOWS_MAPPING = {
    "AMD64": X86_64,
    "ARM64": AARCH64,
}


def _machine():
    """Return the machine architecture we are on"""
    operating_system = platform.system()
    machine = platform.machine()

    if machine == "arm64":
        # Note that a Python interpreter on Apple M1 would return
        # "arm64" instead of "aarch64". Here we normalize to the latter.
        return "aarch64"

    return machine


def _using_rossetta():
    """Return whether we are using x86_64 emulation on Darwin"""
    operating_system = platform.system()

<<<<<<< HEAD
    if operating_system != "Darwin":
        return False

=======
    # If we are not on Darwin or Windows, trust what Python tells us
    if operating_system not in ("Darwin", "Windows"):
        return platform.machine()

    # Normalize windows specific names
    if operating_system == "Windows":
        platform_machine = platform.machine()
        return WINDOWS_MAPPING.get(platform_machine, platform_machine)

    # On Darwin it might happen that we are on M1, but using an interpreter
    # built for x86_64. In that case "platform.machine() == 'x86_64'", so we
    # need to fix that.
    #
    # See: https://bugs.python.org/issue42704
>>>>>>> a61f0661
    output = _check_output(
        ["sysctl", "-n", "machdep.cpu.brand_string"], env=_ensure_bin_usrbin_in_path()
    ).strip()

<<<<<<< HEAD
    return "Apple" in output
=======
    if "Apple" in output:
        # Note that a native Python interpreter on Apple M1 would return
        # "arm64" instead of "aarch64". Here we normalize to the latter.
        return AARCH64

    return X86_64
>>>>>>> a61f0661


@detection(operating_system="Darwin")
def sysctl_info() -> Microarchitecture:
    """Returns a raw info dictionary parsing the output of sysctl."""
    child_environment = _ensure_bin_usrbin_in_path()

    def sysctl(*args: str) -> str:
        return _check_output(["sysctl"] + list(args), env=child_environment).strip()

<<<<<<< HEAD
    def sysctl_arch(arch, *args):
        return _check_output(
            ["arch", f"-{arch}", "sysctl"] + list(args), env=child_environment
        ).strip()

    if _machine() == "x86_64" and (not _using_rosetta() or USE_PYTHON_ARCH):
        if _using_rossetta():
            flags = sysctl_arch("x86_64", "-n", "machdep.cpu.features").lower()
            # Apple uses these values for the virtual machine in cpuid
            # assembly instruction
            info = {
                "vendor_id": "GenuineIntel",
                "flags": flags,
                "model": "44",
                "model name": "VirtualApple @ 2.50GHz",
            }
        else:
            flags = (
                sysctl("-n", "machdep.cpu.features").lower()
                + " "
                + sysctl("-n", "machdep.cpu.leaf7_features").lower()
            )
            info = {
                "vendor_id": sysctl("-n", "machdep.cpu.vendor"),
                "flags": flags,
                "model": sysctl("-n", "machdep.cpu.model"),
                "model name": sysctl("-n", "machdep.cpu.brand_string"),
            }
    else:
        model = "unknown"
        model_str = sysctl_arch("arm64", "-n", "machdep.cpu.brand_string").lower()
        if "m2" in model_str:
            model = "m2"
        elif "m1" in model_str:
            model = "m1"
        elif "apple" in model_str:
            model = "m1"

        info = {
            "vendor_id": "Apple",
            "flags": [],
            "model": model,
            "CPU implementer": "Apple",
            "model name": sysctl_arch("arm64", "-n", "machdep.cpu.brand_string"),
        }
    return info
=======
    if _machine() == X86_64:
        features = (
            f'{sysctl("-n", "machdep.cpu.features").lower()} '
            f'{sysctl("-n", "machdep.cpu.leaf7_features").lower()}'
        )
        features = set(features.split())

        # Flags detected on Darwin turned to their linux counterpart
        for darwin_flag, linux_flag in TARGETS_JSON["conversions"]["darwin_flags"].items():
            if darwin_flag in features:
                features.update(linux_flag.split())

        return partial_uarch(vendor=sysctl("-n", "machdep.cpu.vendor"), features=features)

    model = "unknown"
    model_str = sysctl("-n", "machdep.cpu.brand_string").lower()
    if "m2" in model_str:
        model = "m2"
    elif "m1" in model_str:
        model = "m1"
    elif "apple" in model_str:
        model = "m1"

    return partial_uarch(name=model, vendor="Apple")
>>>>>>> a61f0661


def _ensure_bin_usrbin_in_path():
    # Make sure that /sbin and /usr/sbin are in PATH as sysctl is usually found there
    child_environment = dict(os.environ.items())
    search_paths = child_environment.get("PATH", "").split(os.pathsep)
    for additional_path in ("/sbin", "/usr/sbin"):
        if additional_path not in search_paths:
            search_paths.append(additional_path)
    child_environment["PATH"] = os.pathsep.join(search_paths)
    return child_environment


def _canonicalize_aarch64_vendor(data: Dict[str, str]) -> str:
    """Adjust the vendor field to make it human-readable"""
    if "CPU implementer" not in data:
        return "generic"

    # Mapping numeric codes to vendor (ARM). This list is a merge from
    # different sources:
    #
    # https://github.com/karelzak/util-linux/blob/master/sys-utils/lscpu-arm.c
    # https://developer.arm.com/docs/ddi0487/latest/arm-architecture-reference-manual-armv8-for-armv8-a-architecture-profile
    # https://github.com/gcc-mirror/gcc/blob/master/gcc/config/aarch64/aarch64-cores.def
    # https://patchwork.kernel.org/patch/10524949/
    arm_vendors = TARGETS_JSON["conversions"]["arm_vendors"]
    arm_code = data["CPU implementer"]
    return arm_vendors.get(arm_code, arm_code)


def _feature_set(data: Dict[str, str], key: str) -> Set[str]:
    return set(data.get(key, "").split())


def detected_info() -> Microarchitecture:
    """Returns a partial Microarchitecture with information on the CPU of the current host.

    This function calls all the viable factories one after the other until there's one that is
    able to produce the requested information. Falls-back to a generic microarchitecture, if none
    of the calls succeed.
    """
    # pylint: disable=broad-except
    for factory in INFO_FACTORY[platform.system()]:
        try:
            return factory()
        except Exception as exc:
            warnings.warn(str(exc))

    return generic_microarchitecture(_machine())


def compatible_microarchitectures(info: Microarchitecture) -> List[Microarchitecture]:
    """Returns an unordered list of known micro-architectures that are compatible with the
    partial Microarchitecture passed as input.
    """
    architecture_family = _machine()
    # If a tester is not registered, assume no known target is compatible with the host
    tester = COMPATIBILITY_CHECKS.get(architecture_family, lambda x, y: False)
    return [x for x in TARGETS.values() if tester(info, x)] or [
        generic_microarchitecture(architecture_family)
    ]


def host():
    """Detects the host micro-architecture and returns it."""
    # Retrieve information on the host's cpu
    info = detected_info()

    # Get a list of possible candidates for this micro-architecture
    candidates = compatible_microarchitectures(info)

    # Sorting criteria for candidates
    def sorting_fn(item):
        return len(item.ancestors), len(item.features)

    # Get the best generic micro-architecture
    generic_candidates = [c for c in candidates if c.vendor == "generic"]
    best_generic = max(generic_candidates, key=sorting_fn)

    # Filter the candidates to be descendant of the best generic candidate.
    # This is to avoid that the lack of a niche feature that can be disabled
    # from e.g. BIOS prevents detection of a reasonably performant architecture
    candidates = [c for c in candidates if c > best_generic]

    # If we don't have candidates, return the best generic micro-architecture
    if not candidates:
        return best_generic

    # Reverse sort of the depth for the inheritance tree among only targets we
    # can use. This gets the newest target we satisfy.
    return max(candidates, key=sorting_fn)


def compatibility_check(architecture_family: Union[str, Tuple[str, ...]]):
    """Decorator to register a function as a proper compatibility check.

    A compatibility check function takes a partial Microarchitecture object as a first argument,
    and an arbitrary target Microarchitecture as the second argument. It returns True if the
    target is compatible with first argument, False otherwise.

    Args:
        architecture_family: architecture family for which this test can be used
    """
    # Turn the argument into something iterable
    if isinstance(architecture_family, str):
        architecture_family = (architecture_family,)

    def decorator(func):
        COMPATIBILITY_CHECKS.update({family: func for family in architecture_family})
        return func

    return decorator


@compatibility_check(architecture_family=(PPC64LE, PPC64))
def compatibility_check_for_power(info, target):
    """Compatibility check for PPC64 and PPC64LE architectures."""
    # We can use a target if it descends from our machine type and our
    # generation (9 for POWER9, etc) is at least its generation.
    arch_root = TARGETS[_machine()]
    return (
        target == arch_root or arch_root in target.ancestors
    ) and target.generation <= info.generation


@compatibility_check(architecture_family=X86_64)
def compatibility_check_for_x86_64(info, target):
    """Compatibility check for x86_64 architectures."""
    # We can use a target if it descends from our machine type, is from our
    # vendor, and we have all of its features
    arch_root = TARGETS[X86_64]
    return (
        (target == arch_root or arch_root in target.ancestors)
        and target.vendor in (info.vendor, "generic")
        and target.features.issubset(info.features)
    )


@compatibility_check(architecture_family=AARCH64)
def compatibility_check_for_aarch64(info, target):
    """Compatibility check for AARCH64 architectures."""
    # At the moment, it's not clear how to detect compatibility with
    # a specific version of the architecture
    if target.vendor == "generic" and target.name != AARCH64:
        return False

    arch_root = TARGETS[AARCH64]
    arch_root_and_vendor = arch_root == target.family and target.vendor in (
        info.vendor,
        "generic",
    )

    # On macOS it seems impossible to get all the CPU features
    # with syctl info, but for ARM we can get the exact model
    if platform.system() == "Darwin":
        model = TARGETS[info.name]
        return arch_root_and_vendor and (target == model or target in model.ancestors)

    return arch_root_and_vendor and target.features.issubset(info.features)


@compatibility_check(architecture_family=RISCV64)
def compatibility_check_for_riscv64(info, target):
    """Compatibility check for riscv64 architectures."""
    arch_root = TARGETS[RISCV64]
    return (target == arch_root or arch_root in target.ancestors) and (
        target.name == info.name or target.vendor == "generic"
    )


def brand_string() -> Optional[str]:
    """Returns the brand string of the host, if detected, or None."""
    if platform.system() == "Darwin":
        return _check_output(
            ["sysctl", "-n", "machdep.cpu.brand_string"], env=_ensure_bin_usrbin_in_path()
        ).strip()

    if host().family == X86_64:
        return CpuidInfoCollector().brand_string()

    return None<|MERGE_RESOLUTION|>--- conflicted
+++ resolved
@@ -24,23 +24,18 @@
 #: functions checking the compatibility of the host with a given target
 COMPATIBILITY_CHECKS = {}
 
-<<<<<<< HEAD
 # Whether to use the architecture that the python process runs on
 # (possibly emulated) or the native CPU architecture.
 # Note that on Linux, the native CPU architecture
 # is not detected and returns the emulated architecture.
-USE_PYTHON_ARCH: bool = (
-    os.environ.get("ARCHSPEC_USE_PYTHON_ARCH", "false").lower() != "false"
-)
-
-=======
+USE_PYTHON_ARCH: bool = os.environ.get("ARCHSPEC_USE_PYTHON_ARCH", "false").lower() != "false"
+
 # Constants for commonly used architectures
 X86_64 = "x86_64"
 AARCH64 = "aarch64"
 PPC64LE = "ppc64le"
 PPC64 = "ppc64"
 RISCV64 = "riscv64"
->>>>>>> a61f0661
 
 
 def detection(operating_system: str):
@@ -220,52 +215,35 @@
     operating_system = platform.system()
     machine = platform.machine()
 
+    # If we are not on Darwin or Windows, trust what Python tells us
+    if operating_system not in ("Darwin", "Windows"):
+        return machine
+
     if machine == "arm64":
         # Note that a Python interpreter on Apple M1 would return
         # "arm64" instead of "aarch64". Here we normalize to the latter.
-        return "aarch64"
-
-    return machine
-
-
-def _using_rossetta():
-    """Return whether we are using x86_64 emulation on Darwin"""
-    operating_system = platform.system()
-
-<<<<<<< HEAD
-    if operating_system != "Darwin":
-        return False
-
-=======
-    # If we are not on Darwin or Windows, trust what Python tells us
-    if operating_system not in ("Darwin", "Windows"):
-        return platform.machine()
+        return AARCH64
 
     # Normalize windows specific names
     if operating_system == "Windows":
         platform_machine = platform.machine()
         return WINDOWS_MAPPING.get(platform_machine, platform_machine)
 
-    # On Darwin it might happen that we are on M1, but using an interpreter
-    # built for x86_64. In that case "platform.machine() == 'x86_64'", so we
-    # need to fix that.
-    #
-    # See: https://bugs.python.org/issue42704
->>>>>>> a61f0661
+    return machine
+
+
+def _using_rossetta():
+    """Return whether we are using x86_64 emulation on Darwin"""
+    operating_system = platform.system()
+
+    if operating_system != "Darwin":
+        return False
+
     output = _check_output(
         ["sysctl", "-n", "machdep.cpu.brand_string"], env=_ensure_bin_usrbin_in_path()
     ).strip()
 
-<<<<<<< HEAD
     return "Apple" in output
-=======
-    if "Apple" in output:
-        # Note that a native Python interpreter on Apple M1 would return
-        # "arm64" instead of "aarch64". Here we normalize to the latter.
-        return AARCH64
-
-    return X86_64
->>>>>>> a61f0661
 
 
 @detection(operating_system="Darwin")
@@ -276,70 +254,34 @@
     def sysctl(*args: str) -> str:
         return _check_output(["sysctl"] + list(args), env=child_environment).strip()
 
-<<<<<<< HEAD
     def sysctl_arch(arch, *args):
         return _check_output(
             ["arch", f"-{arch}", "sysctl"] + list(args), env=child_environment
         ).strip()
 
-    if _machine() == "x86_64" and (not _using_rosetta() or USE_PYTHON_ARCH):
+    if _machine() == X86_64 and (not _using_rossetta() or USE_PYTHON_ARCH):
         if _using_rossetta():
-            flags = sysctl_arch("x86_64", "-n", "machdep.cpu.features").lower()
-            # Apple uses these values for the virtual machine in cpuid
-            # assembly instruction
-            info = {
-                "vendor_id": "GenuineIntel",
-                "flags": flags,
-                "model": "44",
-                "model name": "VirtualApple @ 2.50GHz",
-            }
+            features = f'{sysctl_arch("x86_64", "-n", "machdep.cpu.features").lower()}'
+            features = set(features.split())
+            # Apple uses this values for the virtual machine in cpuid
+            vendor = "GenuineIntel"
         else:
-            flags = (
-                sysctl("-n", "machdep.cpu.features").lower()
-                + " "
-                + sysctl("-n", "machdep.cpu.leaf7_features").lower()
+            features = (
+                f'{sysctl("-n", "machdep.cpu.features").lower()} '
+                f'{sysctl("-n", "machdep.cpu.leaf7_features").lower()}'
             )
-            info = {
-                "vendor_id": sysctl("-n", "machdep.cpu.vendor"),
-                "flags": flags,
-                "model": sysctl("-n", "machdep.cpu.model"),
-                "model name": sysctl("-n", "machdep.cpu.brand_string"),
-            }
-    else:
-        model = "unknown"
-        model_str = sysctl_arch("arm64", "-n", "machdep.cpu.brand_string").lower()
-        if "m2" in model_str:
-            model = "m2"
-        elif "m1" in model_str:
-            model = "m1"
-        elif "apple" in model_str:
-            model = "m1"
-
-        info = {
-            "vendor_id": "Apple",
-            "flags": [],
-            "model": model,
-            "CPU implementer": "Apple",
-            "model name": sysctl_arch("arm64", "-n", "machdep.cpu.brand_string"),
-        }
-    return info
-=======
-    if _machine() == X86_64:
-        features = (
-            f'{sysctl("-n", "machdep.cpu.features").lower()} '
-            f'{sysctl("-n", "machdep.cpu.leaf7_features").lower()}'
-        )
-        features = set(features.split())
+            features = set(features.split())
+            vendor = sysctl("-n", "machdep.cpu.vendor")
 
         # Flags detected on Darwin turned to their linux counterpart
         for darwin_flag, linux_flag in TARGETS_JSON["conversions"]["darwin_flags"].items():
             if darwin_flag in features:
                 features.update(linux_flag.split())
 
-        return partial_uarch(vendor=sysctl("-n", "machdep.cpu.vendor"), features=features)
+        return partial_uarch(vendor=vendor, features=features)
 
     model = "unknown"
-    model_str = sysctl("-n", "machdep.cpu.brand_string").lower()
+    model_str = sysctl_arch("arm64", "-n", "machdep.cpu.brand_string").lower()
     if "m2" in model_str:
         model = "m2"
     elif "m1" in model_str:
@@ -348,7 +290,6 @@
         model = "m1"
 
     return partial_uarch(name=model, vendor="Apple")
->>>>>>> a61f0661
 
 
 def _ensure_bin_usrbin_in_path():
